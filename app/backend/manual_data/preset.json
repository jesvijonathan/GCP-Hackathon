--- conflicted
+++ resolved
@@ -7,31 +7,14 @@
   },
   "merchants": [
     {
-<<<<<<< HEAD
-      "merchant_name": "RiskSupply",
-      "start_date": "2025-01-01",
-      "end_date": "2026-01-01",
-      "seed": 9255101,
-      "description": "Mid-sized omni-channel home improvement supplier with elevated 2025 fraud & operational risk from platform migration, security incident, organized fraud ring, and seasonal holiday pressure.",
-=======
       "merchant_name": "diddy",
       "start_date": "2025-01-01",
       "end_date": "2026-01-01",
       "seed": 6604045,
->>>>>>> a83e9906
       "tweets": {
         "enabled": true,
         "n_tweets": 9100,
         "trend_plan": [
-<<<<<<< HEAD
-          { "month": "2025-01", "intensity": 0.42, "label": "baseline" },
-          { "month": "2025-03", "intensity": 0.58, "label": "spring DIY marketing", "posts": "11%" },
-            { "month": "2025-04", "intensity": 0.91, "label": "security incident disclosed", "posts": "18%" },
-          { "month": "2025-06", "intensity": 0.73, "label": "fraud chatter spike", "posts": "14%" },
-          { "month": "2025-09", "intensity": 0.62, "label": "platform migration issues" },
-          { "month": "2025-10", "intensity": 0.88, "label": "fraud ring takedown", "posts": "16%" },
-          { "month": "2025-12", "intensity": 0.69, "label": "holiday surge" }
-=======
           {
             "month": "2025-06",
             "intensity": 0.74,
@@ -48,22 +31,12 @@
             "intensity": 0.68,
             "label": "normal"
           }
->>>>>>> a83e9906
         ]
       },
       "reddit": {
         "enabled": true,
         "n_posts": 4800,
         "trend_plan": [
-<<<<<<< HEAD
-          { "month": "2025-01", "intensity": 0.44, "label": "baseline" },
-          { "month": "2025-04", "intensity": 0.89, "label": "security incident discussion", "posts": "17%" },
-          { "month": "2025-05", "intensity": 0.61, "label": "remediation updates" },
-          { "month": "2025-06", "intensity": 0.74, "label": "fraud reports rise", "posts": "12%" },
-          { "month": "2025-09", "intensity": 0.59, "label": "migration complaints" },
-          { "month": "2025-10", "intensity": 0.82, "label": "fraud ring news", "posts": "15%" },
-          { "month": "2025-12", "intensity": 0.56, "label": "holiday Q&A" }
-=======
           {
             "month": "2025-06",
             "intensity": 0.74,
@@ -80,21 +53,12 @@
             "label": "normal",
             "posts": "6%"
           }
->>>>>>> a83e9906
         ]
       },
       "news": {
         "enabled": true,
         "n_articles": 6400,
         "trend_plan": [
-<<<<<<< HEAD
-          { "month": "2025-02", "intensity": 0.41, "label": "baseline coverage" },
-          { "month": "2025-04", "intensity": 0.94, "label": "data exposure disclosure", "articles": "19%" },
-          { "month": "2025-05", "intensity": 0.66, "label": "security remediation", "articles": "11%" },
-          { "month": "2025-07", "intensity": 0.57, "label": "chargeback spike commentary" },
-          { "month": "2025-10", "intensity": 0.88, "label": "fraud ring dismantled", "articles": "14%" },
-          { "month": "2025-12", "intensity": 0.63, "label": "holiday performance" }
-=======
           {
             "month": "2025-06",
             "intensity": 0.74,
@@ -112,7 +76,6 @@
             "intensity": 0.68,
             "label": "normal"
           }
->>>>>>> a83e9906
         ]
       },
       "reviews": {
@@ -121,15 +84,6 @@
         "merchant_score": 3.72,
         "n_reviews": 26500,
         "trend_plan": [
-<<<<<<< HEAD
-          { "month": "2025-01", "intensity": 0.45, "label": "baseline", "reviews": "7%" },
-          { "month": "2025-03", "intensity": 0.54, "label": "spring assortment", "reviews": "10%" },
-          { "month": "2025-04", "intensity": 0.86, "label": "security incident frustration", "reviews": "13%" },
-          { "month": "2025-06", "intensity": 0.69, "label": "shipping delays", "reviews": "9%" },
-          { "month": "2025-09", "intensity": 0.57, "label": "platform bugs", "reviews": "8%" },
-          { "month": "2025-11", "intensity": 0.63, "label": "pre-holiday promo", "reviews": "11%" },
-          { "month": "2025-12", "intensity": 0.71, "label": "holiday volume peak", "reviews": "14%" }
-=======
           {
             "month": "2025-06",
             "intensity": 0.74,
@@ -147,7 +101,6 @@
             "intensity": 0.68,
             "label": "normal"
           }
->>>>>>> a83e9906
         ]
       },
       "stock": {
@@ -159,15 +112,6 @@
         "shares_outstanding": 780000000,
         "target_total_return": -0.042,
         "trend_plan": [
-<<<<<<< HEAD
-          { "month": "2025-01", "intensity": 0.42, "label": "quiet start", "return": 0.004, "volatility": "1.0x", "volume": "100%" },
-          { "month": "2025-04", "intensity": 0.94, "label": "breach disclosed", "return": -0.118, "volatility": "1.9x", "volume": "x2.2" },
-          { "month": "2025-05", "intensity": 0.65, "label": "remediation", "return": 0.021, "volatility": "1.4x", "volume": "x1.5" },
-          { "month": "2025-06", "intensity": 0.78, "label": "fraud loss concerns", "return": -0.041, "volatility": "1.6x", "volume": "x1.8" },
-          { "month": "2025-09", "intensity": 0.61, "label": "migration delays", "return": -0.017, "volatility": "1.3x", "volume": "x1.2" },
-          { "month": "2025-10", "intensity": 0.89, "label": "fraud ring takedown", "return": 0.053, "volatility": "1.5x", "volume": "x1.7" },
-          { "month": "2025-12", "intensity": 0.68, "label": "holiday stabilization", "return": 0.009, "volatility": "1.2x", "volume": "x1.3" }
-=======
           {
             "month": "2025-06",
             "intensity": 0.74,
@@ -192,24 +136,12 @@
             "volatility": "1.0x",
             "volume": "x1.0"
           }
->>>>>>> a83e9906
         ]
       },
       "wl": {
         "enabled": true,
         "n_transactions": 128400,
         "trend_plan": [
-<<<<<<< HEAD
-          { "month": "2025-01", "intensity": 0.43, "label": "baseline", "transactions": "6%", "high_risk_intensity": 0.118, "decline_rate": 0.041 },
-          { "month": "2025-03", "intensity": 0.55, "label": "marketing uplift", "transactions": "12%", "high_risk_intensity": 0.134, "decline_rate": 0.047, "gambling_share": 0.031 },
-          { "month": "2025-04", "intensity": 0.95, "label": "credential stuffing spike", "transactions": "9%", "high_risk_intensity": 0.522, "decline_rate": 0.221, "gambling_share": 0.055 },
-          { "month": "2025-06", "intensity": 0.79, "label": "organized fraud escalation", "transactions": "11%", "high_risk_intensity": 0.601, "decline_rate": 0.247, "gambling_share": 0.063 },
-          { "month": "2025-07", "intensity": 0.66, "label": "chargeback wave", "transactions": "7%", "high_risk_intensity": 0.455, "decline_rate": 0.238 },
-          { "month": "2025-09", "intensity": 0.58, "label": "migration friction", "transactions": "8%", "high_risk_intensity": 0.301, "decline_rate": 0.167 },
-          { "month": "2025-10", "intensity": 0.91, "label": "fraud ring detected", "transactions": "10%", "high_risk_intensity": 0.648, "decline_rate": 0.312, "gambling_share": 0.071 },
-          { "month": "2025-11", "intensity": 0.64, "label": "post-takedown tuning", "transactions": "9%", "high_risk_intensity": 0.352, "decline_rate": 0.181 },
-          { "month": "2025-12", "intensity": 0.72, "label": "holiday high volume", "transactions": "14%", "high_risk_intensity": 0.289, "decline_rate": 0.129, "gambling_share": 0.048 }
-=======
           {
             "month": "2025-06",
             "intensity": 0.74,
@@ -2085,7 +2017,6 @@
             "decline_rate": null,
             "gambling_share": 0.051
           }
->>>>>>> a83e9906
         ]
       }
     },
